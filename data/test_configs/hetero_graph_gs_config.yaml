--- conflicted
+++ resolved
@@ -1,9 +1,5 @@
 use_gpu: true
-<<<<<<< HEAD
-run_name: "hetero_gnn_3p_gin_gs"
-=======
-run_name: "hetero_gnn_gs10_p1-3_within_g2g_r550"
->>>>>>> 88865d36
+run_name: "hetero_gnn_gs10_p1-3_within_g2g_r550_gin"
 model_parameters:
   hetero_gnn:
     hidden_dim: 64
@@ -15,15 +11,9 @@
     norm: none
     softmax_function: "softmax" # Options: "softmax", "log_softmax", "none" (Default: "softmax")
     msg_passing_types:
-<<<<<<< HEAD
-      glom_to_glom: gcn
-      cell_to_glom: gat_v2
-      cell_to_cell: gin
-=======
       glom_to_glom: gs
       cell_to_glom: 'gat_v2'
-      cell_to_cell: 'gine'
->>>>>>> 88865d36
+      cell_to_cell: 'gin'
 training_parameters:
   batch_size: 1
   epochs: 600
