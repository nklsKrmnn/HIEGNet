--- conflicted
+++ resolved
@@ -1,9 +1,5 @@
 use_gpu: true
-<<<<<<< HEAD
-run_name: "coding"
-=======
 run_name: "gs_rad_graph"
->>>>>>> 0b48e72f
 model_parameters:
   hetero_gat_v2:
     hidden_dim: gs
@@ -17,7 +13,7 @@
     msg_passing_types: gs
 training_parameters:
   batch_size: 1
-  epochs: 2
+  epochs: 500
   learning_rate: 0.0003
   lr_scheduler_params:
     scheduler: "OneCycleLR" # Options: "ReduceLROnPlateau", "CyclicLR", "OneCycleLR"
@@ -32,17 +28,17 @@
   batch_shuffle: false
   patience: 100000000
   log_image_frequency: 100
-  n_folds: 2 # Set to 0 for no cross-validation
+  n_folds: 4 # Set to 0 for no cross-validation
 dataset_parameters:
   class_name: hetero_graph_dataset
-  root: "/home/dascim/data/4_input_data_graphs/glob_graphs/"
-  feature_file_path: "/home/dascim/data/3_extracted_features/EXC/cell_features.csv"
-  cell_node_dir_path: "/home/dascim/data/3_extracted_features/EXC/cell_nodes"
-  annotations_path: "/home/dascim/data/1_cytomine_downloads/EXC/annotations/25/"
-  #root: "/home/niklas/drive/data/4_input_data_graphs/glob_graphs/"
-  #feature_file_path: "/home/niklas/drive/data/3_extracted_features/EXC/cell_features.csv"
-  #cell_node_dir_path: "/home/niklas/drive/data/3_extracted_features/EXC/cell_nodes"
-  #annotations_path: "/home/niklas/drive/data/1_cytomine_downloads/EXC/annotations/25/"
+  #root: "/home/dascim/data/4_input_data_graphs/glob_graphs/"
+  #feature_file_path: "/home/dascim/data/3_extracted_features/EXC/cell_features.csv"
+  #cell_node_dir_path: "/home/dascim/data/3_extracted_features/EXC/cell_nodes"
+  #annotations_path: "/home/dascim/data/1_cytomine_downloads/EXC/annotations/25/"
+  root: "/home/niklas/drive/data/4_input_data_graphs/glob_graphs/"
+  feature_file_path: "/home/niklas/drive/data/3_extracted_features/EXC/cell_features.csv"
+  cell_node_dir_path: "/home/niklas/drive/data/3_extracted_features/EXC/cell_nodes"
+  annotations_path: "/home/niklas/drive/data/1_cytomine_downloads/EXC/annotations/25/"
   validation_split: 0.15
   processed_file_name: "glom_graph"
   glom_graph:
@@ -50,11 +46,7 @@
     k: 0 # Options: "k", "radius", ""
   cell_graph:
     method: "radius" # Options: "knn", "radius", "delaunay"
-<<<<<<< HEAD
-    radius: 100 # Options: "k", "radius", ""
-=======
     radius: 80 # Options: "k", "radius", ""
->>>>>>> 0b48e72f
   train_patients:
     - 001
   random_seed: 123
